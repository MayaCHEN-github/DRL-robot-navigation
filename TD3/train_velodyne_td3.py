--- conflicted
+++ resolved
@@ -284,13 +284,8 @@
         'models',        
         'cardboard_box',        
         'model.sdf'    
-<<<<<<< HEAD
-        )         
-    model_path = os.path.abspath(os.path.join(current_dir, relative_path)) # 连接为完整路径   
-=======
         )        # 连接为完整路径    
     model_path = os.path.abspath(os.path.join(current_dir, relative_path))
->>>>>>> 39216f8a
     MODEL_SDF_PATH = '/home/dev/noetic-gpu/DRL-robot-navigation/catkin_ws/src/multi_robot_scenario/models/cardboard_box/model.sdf'
     with open(model_path, 'r') as f:
         model_xml = f.read()
